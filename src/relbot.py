--- conflicted
+++ resolved
@@ -44,21 +44,10 @@
             android_components.update_master(ac_repo, fenix_repo, author, debug, dry_run)
         elif argv[2] == "update-releases":
             android_components.update_releases(ac_repo, fenix_repo, author, debug, dry_run)
-<<<<<<< HEAD
-        elif argv[2] == "update-geckoview-beta":
-            android_components.update_geckoview_beta(ac_repo, fenix_repo, author, debug, dry_run)
-        elif argv[2] == "update-geckoview-release":
-            android_components.update_geckoview_release(ac_repo, fenix_repo, author, debug, dry_run)
         elif argv[2] == "create-releases":
             android_components.create_releases(ac_repo, fenix_repo, author, debug, dry_run)
         else:
-            print("usage: relbot android-components <update-geckoview-{nighty,beta}|update-geckoview-release|create-releases>")
-=======
-        elif argv[2] == "create-release":
-            android_components.create_release(ac_repo, fenix_repo, author, debug)
-        else:
-            print("usage: relbot android-components <update-{master,releases}|create-release>")
->>>>>>> 36fb3ca5
+            print("usage: relbot android-components <update-{master,releases}|create-releases>")
             sys.exit(1)
 
     # Reference Browser
